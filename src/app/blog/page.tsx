--- conflicted
+++ resolved
@@ -1,11 +1,5 @@
 import { Metadata } from 'next';
-<<<<<<< HEAD
 import { MarketingLayout } from '@/components/layout/marketing-layout';
-=======
-
-import { getAllPosts } from '@/lib/blog/content';
-import { BlogGrid } from './components/blog-grid';
->>>>>>> 722d4394
 import { BlogHero } from './components/blog-hero';
 import { BlogSearchAndFilter } from './components/blog-search-and-filter';
 import { BlogFilterProvider } from './contexts/blog-filter-context';
@@ -26,46 +20,16 @@
   },
 };
 
-<<<<<<< HEAD
 export default function BlogPage() {
   return (
     <MarketingLayout>
-=======
-export default async function BlogPage() {
-  try {
-    const posts = await getAllPosts();
-    console.log('Posts loaded successfully:', posts.length);
-    
-    return (
->>>>>>> 722d4394
       <BlogFilterProvider>
         <div className="min-h-screen bg-light-concrete">
           <BlogHero />
           <BlogSearchAndFilter />
-<<<<<<< HEAD
           <BlogGrid />
         </div>
       </BlogFilterProvider>
     </MarketingLayout>
   );
-=======
-          <BlogGrid posts={posts} />
-        </div>
-      </BlogFilterProvider>
-    );
-  } catch (error) {
-    console.error('Error loading blog posts:', error);
-    // Fallback UI
-    return (
-      <BlogFilterProvider>
-        <div className="min-h-screen bg-light-concrete">
-          <BlogHero />
-          <div className="container mx-auto px-4 py-8">
-            <p className="text-center text-gray-600">Unable to load blog posts. Please try again later.</p>
-          </div>
-        </div>
-      </BlogFilterProvider>
-    );
-  }
->>>>>>> 722d4394
 }